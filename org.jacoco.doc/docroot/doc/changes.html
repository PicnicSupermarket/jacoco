--- conflicted
+++ resolved
@@ -22,17 +22,13 @@
 
 <h3>New Features</h3>
 <ul>
-<<<<<<< HEAD
   <li>Support for offline instrumentation (GitHub #4, #64).</li>
-=======
-  <li>Support for offline instrumentation (GitHub #4).</li>
   <li>JaCoCo agent exposes runtime API for direct integration with application
       under test (GitHub #61).</li>
   <li>Support for parallel test execution: Different agents can now safely write
       to the same <code>*.exec</code> file (GitHub #52).</li>
   <li>New output mode 'none' can be used when agent is only controlled via JMX
       or its new runtime API (GitHub #63).</li>
->>>>>>> d718664d
 </ul>
 
 <h3>Fixed Bugs</h3>
