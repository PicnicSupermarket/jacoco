--- conflicted
+++ resolved
@@ -22,14 +22,11 @@
 
 <h3>New Features</h3>
 <ul>
-<<<<<<< HEAD
   <li>During creation of a report merge duplicate finally blocks that compiler generates
       (GitHub <a href="https://github.com/jacoco/jacoco/issues/521">#521</a>).</li>
-=======
   <li>Limit configuration of Maven check goal and Ant check element now also
       supports percentage values 
       (GitHub <a href="https://github.com/jacoco/jacoco/issues/534">#534</a>).</li>
->>>>>>> 86856fef
   <li>Exclude from a report enum methods <code>valueOf</code> and <code>values</code>
       that are created by compiler
       (GitHub <a href="https://github.com/jacoco/jacoco/issues/491">#491</a>).</li>
